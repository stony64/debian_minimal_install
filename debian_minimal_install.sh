--- conflicted
+++ resolved
@@ -157,22 +157,15 @@
 
     cp "$aptSourceListFile" "$aptSourceListBackupFile" && log_success "Backup of $aptSourceListFile created successfully." || log_warning "Failed to create backup for $aptSourceListFile."
     
-<<<<<<< HEAD
-    cat <<EOL >"$aptSourceListFile"
+    truncate -s 0 "$apt_source_list_file" || {
+        error "Failed to truncate $apt_source_list_file"
+        return 1
+    }
+
+    cat <<EOL >"$apt_source_list_file"
 deb http://deb.debian.org/debian bookworm main contrib non-free non-free-firmware
 deb http://deb.debian.org/debian bookworm-updates main contrib non-free non-free-firmware
 deb http://security.debian.org/debian-security bookworm-security main contrib non-free non-free-firmware
-=======
-    truncate -s 0 "$apt_source_list_file" || {
-        error "Failed to truncate $apt_source_list_file"
-        return 1
-    }
-
-    cat <<EOL >"$apt_source_list_file"
-deb https://deb.debian.org/debian bookworm main contrib non-free non-free-firmware
-deb https://deb.debian.org/debian bookworm-updates main contrib non-free non-free-firmware
-deb https://security.debian.org/debian-security bookworm-security main contrib non-free non-free-firmware
->>>>>>> fc6047b3
 # Backports are _not_ enabled by default.
 # Enable them by uncommenting the following line:
 # deb https://deb.debian.org/debian bookworm-backports main non-free-firmware
